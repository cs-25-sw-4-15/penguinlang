"""File containing the CLI for the project.

Written with Typer.

Info til gruppemedlemmer fra Naitsa:
    Dokumentationen jeg følger for at lave CLI'en er her:
    https://typer.tiangolo.com

Usage:
    py src/cli.py COMMAND [OPTIONS] ...

Help:
    py src/cli.py --help
    py src/cli.py COMMAND --help
"""
<<<<<<< HEAD
=======

import sys
import os

# add the src directory to the system path
sys.path.insert(0, os.path.abspath(os.path.join(os.path.dirname(__file__), '..')))

# Import compiler functions
from src.compiler import print_tree, read_input_file, \
    concrete_syntax_tree, abstact_syntax_tree, typed_abstact_syntax_tree
>>>>>>> b730b6c3

# Import the necessary modules
import typer
from typing_extensions import Annotated
<<<<<<< HEAD
from pathlib import Path

from ast_classes import ASTNode


=======
>>>>>>> b730b6c3


# Import compiler functions
from compiler import write_output_file, print_tree, read_input_file, concrete_syntax_tree, \
    abstact_syntax_tree, typed_annotated_abstact_syntax_tree, \
    intermediate_representation, register_allocation, code_generation, \
    compile_rgbasm, full_compile

# Create instance of Typer
app = typer.Typer()


# Define the command line interface (CLI) for the project
@app.command()
def compile(input_path: Annotated[str, typer.Argument(help="Input file path")], 
            output_path: Annotated[str, typer.Argument(help="Output file path")] = "out.gb"):
    print(input_path)
    print(output_path)


@app.command()
def test():
    print("Test function called")


@app.command()
def cst(input_path: Annotated[str, typer.Argument(help="Input file path")]):
    print("AST function called with input:", input_path)
    
    input_stream = read_input_file(input_path)
    cst = concrete_syntax_tree(input_stream, p=True)
    print("made cst : " + type(cst))
    

@app.command()
def ast(input_path: Annotated[str, typer.Argument(help="Input file path")]):
    print("AST function called with input:", input_path)
    
    input_stream = read_input_file(input_path)
    cst = concrete_syntax_tree(input_stream)
    ast = abstact_syntax_tree(cst)
    print_tree(ast)


@app.command()
def taast(input_path: Annotated[str, typer.Argument(help="Input file path")]):
    print("Typed AST function called with input:", input_path)
    
    input_stream = read_input_file(input_path)
    cst = concrete_syntax_tree(input_stream)
    ast = abstact_syntax_tree(cst)
<<<<<<< HEAD
    taast = typed_annotated_abstact_syntax_tree(ast)
    
    print_tree(taast)


@app.command()
def ir(input_path: Annotated[str, typer.Argument(help="Input file path")]):
    print("Generating IR for input:", input_path)
    
    input_stream = read_input_file(input_path)
    cst = concrete_syntax_tree(input_stream)
    ast = abstact_syntax_tree(cst)
    taast = typed_annotated_abstact_syntax_tree(ast)
    ir = intermediate_representation(taast)
    
    print("IR STARTS HERE")
    print(ir)  # This will call __str__ on the IRProgram object
    print("DONE")
=======
    taast = typed_abstact_syntax_tree(ast)
    
    print_tree(taast)
    print(taast.statements[0])

>>>>>>> b730b6c3


@app.command()
def ra(input_path: Annotated[str, typer.Argument(help="Input file path")]):
    print("Generating IR for input:", input_path)
    
    input_stream = read_input_file(input_path)
    cst = concrete_syntax_tree(input_stream)
    ast = abstact_syntax_tree(cst)
    taast = typed_annotated_abstact_syntax_tree(ast)
    ir = intermediate_representation(taast)
    ra = register_allocation(ir)
    
    print("RA STARTS HERE")
    print(ra)  # This will call __str__ on the IRProgram object
    print("DONE")

@app.command()
def codegen(input_path: Annotated[str, typer.Argument(help="Input file path")], 
            output_path: Annotated[str, typer.Argument(help="Output file path")] = "out.asm"):
    print("Generating code for input:", input_path)    
    input_stream = read_input_file(input_path)
    cst = concrete_syntax_tree(input_stream)
    ast = abstact_syntax_tree(cst)
    taast = typed_annotated_abstact_syntax_tree(ast)
    ir = intermediate_representation(taast)
    ra = register_allocation(ir)
    rgbasm_code = code_generation(ra)
    
    output_dir = Path(output_path).parent
    write_output_file(f"{output_dir}/main.asm", rgbasm_code)
    


@app.command()
def compile(input_path: Annotated[str, typer.Argument(help="Input file path")],
            output_path: Annotated[str, typer.Argument(help="Output file path")] = "out.gb"):
    full_compile(input_path, output_path, True)
    

if __name__ == "__main__":
    # Run the CLI application
    app()<|MERGE_RESOLUTION|>--- conflicted
+++ resolved
@@ -13,38 +13,23 @@
     py src/cli.py --help
     py src/cli.py COMMAND --help
 """
-<<<<<<< HEAD
-=======
 
 import sys
 import os
+from pathlib import Path
 
 # add the src directory to the system path
 sys.path.insert(0, os.path.abspath(os.path.join(os.path.dirname(__file__), '..')))
 
 # Import compiler functions
-from src.compiler import print_tree, read_input_file, \
-    concrete_syntax_tree, abstact_syntax_tree, typed_abstact_syntax_tree
->>>>>>> b730b6c3
+from src.compiler import write_output_file, print_tree, read_input_file, concrete_syntax_tree, \
+    abstact_syntax_tree, typed_annotated_abstact_syntax_tree, \
+    intermediate_representation, register_allocation, code_generation, \
+    compile_rgbasm, full_compile
 
 # Import the necessary modules
 import typer
 from typing_extensions import Annotated
-<<<<<<< HEAD
-from pathlib import Path
-
-from ast_classes import ASTNode
-
-
-=======
->>>>>>> b730b6c3
-
-
-# Import compiler functions
-from compiler import write_output_file, print_tree, read_input_file, concrete_syntax_tree, \
-    abstact_syntax_tree, typed_annotated_abstact_syntax_tree, \
-    intermediate_representation, register_allocation, code_generation, \
-    compile_rgbasm, full_compile
 
 # Create instance of Typer
 app = typer.Typer()
@@ -89,7 +74,6 @@
     input_stream = read_input_file(input_path)
     cst = concrete_syntax_tree(input_stream)
     ast = abstact_syntax_tree(cst)
-<<<<<<< HEAD
     taast = typed_annotated_abstact_syntax_tree(ast)
     
     print_tree(taast)
@@ -108,13 +92,6 @@
     print("IR STARTS HERE")
     print(ir)  # This will call __str__ on the IRProgram object
     print("DONE")
-=======
-    taast = typed_abstact_syntax_tree(ast)
-    
-    print_tree(taast)
-    print(taast.statements[0])
-
->>>>>>> b730b6c3
 
 
 @app.command()
