"""File containing the CLI for the project.

Written with Typer.

Info til gruppemedlemmer fra Naitsa:
    Dokumentationen jeg følger for at lave CLI'en er her:
    https://typer.tiangolo.com

Usage:
    py src/cli.py COMMAND [OPTIONS] ...

Help:
    py src/cli.py --help
    py src/cli.py COMMAND --help
"""

import sys
import os

# add the src directory to the system path
sys.path.insert(0, os.path.abspath(os.path.join(os.path.dirname(__file__), '..')))

<<<<<<< HEAD
# Import compiler functions
from src.compiler import print_tree, read_input_file, \
    concrete_syntax_tree, abstact_syntax_tree, typed_abstact_syntax_tree

# Import the necessary modules
import typer
from typing_extensions import Annotated
=======
# Import the necessary modules
import typer
from typing_extensions import Annotated
from ast_classes import ASTNode
from asttype_checker import TypeChecker
from IRProgram import *
from RegisterAllocator import RegisterAllocator
from codegen import *

# Import compiler functions
from compiler import read_input_file, \
    concrete_syntax_tree, abstact_syntax_tree

class ASTEncoder(json.JSONEncoder):
    def default(self, obj):
        if isinstance(obj, ASTNode):
            # Convert ASTNode objects to dictionaries
            result = {}
            # Add class name for reconstruction
            result["__class__"] = obj.__class__.__name__
            # Add all attributes
            for key, value in obj.__dict__.items():
                result[key] = value
            return result
        # Special case for Type objects including VoidType, IntType, etc.
        elif obj.__class__.__name__ in ['VoidType', 'IntType', 'StringType', 'TilesetType', 
                                       'TileMapType', 'SpriteType', 'OAMEntryType', 'ListType']:
            return {"__class__": obj.__class__.__name__}
        # Let the base class handle other types
        return super().default(obj)

>>>>>>> e29da99e

# Create instance of Typer
app = typer.Typer()


# Define the command line interface (CLI) for the project
@app.command()
def compile(input_path: Annotated[str, typer.Argument(help="Input file path")], 
            output_path: Annotated[str, typer.Argument(help="Output file path")] = "out.gb"):
    print(input_path)
    print(output_path)


@app.command()
def test():
    print("Test function called")


@app.command()
def cst(input_path: Annotated[str, typer.Argument(help="Input file path")]):
    print("AST function called with input:", input_path)
    input_stream = read_input_file(input_path)
    cst = concrete_syntax_tree(input_stream, p=True)
    print("made cst : " + type(cst))
    

@app.command()
def ast(input_path: Annotated[str, typer.Argument(help="Input file path")]):
    print("AST function called with input:", input_path)
    input_stream = read_input_file(input_path)
    cst = concrete_syntax_tree(input_stream)
    ast = abstact_syntax_tree(cst)
    print_tree(ast)


@app.command()
def taast(input_path: Annotated[str, typer.Argument(help="Input file path")]):
    print("Typed AST function called with input:", input_path)
    input_stream = read_input_file(input_path)
    cst = concrete_syntax_tree(input_stream)
    ast = abstact_syntax_tree(cst)
    taast = typed_abstact_syntax_tree(ast)
    
    print_tree(taast)
    print(taast.statements[0])


@app.command()
def codegen(input_path: Annotated[str, typer.Argument(help="Input file path")]):
    print("Typed AST function called with input:", input_path)
    input_stream = read_input_file(input_path)
    cst = concrete_syntax_tree(input_stream)
    ast = abstact_syntax_tree(cst)
    typechecker = TypeChecker()
    typechecker.check_program(ast)


@app.command()
def ir(input_path: Annotated[str, typer.Argument(help="Input file path")]):
    """Generate and display intermediate representation (IR) for the input file."""
    print("Generating IR for input:", input_path)
    input_stream = read_input_file(input_path)
    cst = concrete_syntax_tree(input_stream)
    ast = abstact_syntax_tree(cst)
    
    # Type check the AST
    typechecker = TypeChecker()
    typechecker.check_program(ast)
    
    ir_generator = IRGenerator()
    ir_program = ir_generator.generate(ast)
    
    print("IR STARTS HERE")
    print(ir_program)  # This will call __str__ on the IRProgram object
    print("DONE")




@app.command()
def ra(input_path: Annotated[str, typer.Argument(help="Input file path")]):
    """Generate and display intermediate representation (IR) for the input file."""
    print("Generating IR for input:", input_path)
    input_stream = read_input_file(input_path)
    cst = concrete_syntax_tree(input_stream)
    ast = abstact_syntax_tree(cst)
    
    # Type check the AST
    typechecker = TypeChecker()
    typechecker.check_program(ast)
    
    ir_generator = IRGenerator()
    ir_program = ir_generator.generate(ast)

    register_allocator = RegisterAllocator(num_registers=4)
    rewritten_program = register_allocator.allocate_registers(ir_program)
    
    print("RA STARTS HERE")
    print(rewritten_program)  # This will call __str__ on the IRProgram object
    print("DONE")

@app.command()
def codegen(input_path: Annotated[str, typer.Argument(help="Input file path")]):
    """Generate and display intermediate representation (IR) for the input file."""
    print("Generating IR for input:", input_path)
    input_stream = read_input_file(input_path)
    cst = concrete_syntax_tree(input_stream)
    ast = abstact_syntax_tree(cst)
    
    # Type check the AST
    typechecker = TypeChecker()
    typechecker.check_program(ast)
    
    ir_generator = IRGenerator()
    ir_program = ir_generator.generate(ast)

    register_allocator = RegisterAllocator(num_registers=4)
    rewritten_program = register_allocator.allocate_registers(ir_program)
    
    codegen = CodeGenerator()
    RGBDSCode = codegen.generate_code(rewritten_program)

    print("RGBDS STARTS HERE")
    print(RGBDSCode)  # This will call __str__ on the IRProgram object
    print("DONE")




if __name__ == "__main__":
    # Run the CLI application
    app()<|MERGE_RESOLUTION|>--- conflicted
+++ resolved
@@ -13,22 +13,10 @@
     py src/cli.py --help
     py src/cli.py COMMAND --help
 """
+import json
 
-import sys
-import os
 
-# add the src directory to the system path
-sys.path.insert(0, os.path.abspath(os.path.join(os.path.dirname(__file__), '..')))
 
-<<<<<<< HEAD
-# Import compiler functions
-from src.compiler import print_tree, read_input_file, \
-    concrete_syntax_tree, abstact_syntax_tree, typed_abstact_syntax_tree
-
-# Import the necessary modules
-import typer
-from typing_extensions import Annotated
-=======
 # Import the necessary modules
 import typer
 from typing_extensions import Annotated
@@ -60,7 +48,6 @@
         # Let the base class handle other types
         return super().default(obj)
 
->>>>>>> e29da99e
 
 # Create instance of Typer
 app = typer.Typer()
@@ -84,7 +71,6 @@
     print("AST function called with input:", input_path)
     input_stream = read_input_file(input_path)
     cst = concrete_syntax_tree(input_stream, p=True)
-    print("made cst : " + type(cst))
     
 
 @app.command()
@@ -93,7 +79,8 @@
     input_stream = read_input_file(input_path)
     cst = concrete_syntax_tree(input_stream)
     ast = abstact_syntax_tree(cst)
-    print_tree(ast)
+    print("JSON STARTS HERE")
+    print(json.dumps(ast, cls=ASTEncoder))
 
 
 @app.command()
@@ -102,11 +89,11 @@
     input_stream = read_input_file(input_path)
     cst = concrete_syntax_tree(input_stream)
     ast = abstact_syntax_tree(cst)
-    taast = typed_abstact_syntax_tree(ast)
-    
-    print_tree(taast)
-    print(taast.statements[0])
-
+    typechecker = TypeChecker()
+    typechecker.check_program(ast)
+    print("JSON STARTS HERE")
+    print(json.dumps(ast, cls=ASTEncoder))
+    print("DONE")
 
 @app.command()
 def codegen(input_path: Annotated[str, typer.Argument(help="Input file path")]):
