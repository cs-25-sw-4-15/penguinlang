--- conflicted
+++ resolved
@@ -3,18 +3,12 @@
 Containes the main logic for the compiler.
 """
 
-<<<<<<< HEAD
-import sys
-import os
-sys.path.insert(0, os.path.abspath(os.path.join(os.path.dirname(__file__), '..')))
-=======
 # Stdlib imports
 import os
 import sys
 import json
 import subprocess
 from pathlib import Path
->>>>>>> b7788685
 
 # Extend module paths
 sys.path.insert(0, os.path.abspath(os.path.join(os.path.dirname(__file__), '..')))
@@ -54,38 +48,6 @@
         # Let the base class handle other types
         return super().default(obj)
 
-<<<<<<< HEAD
-# antl4 generated modules
-from src.generated.penguinLexer import penguinLexer
-from src.generated.penguinParser import penguinParser
-
-# custom modules
-from src.astClasses import ASTNode
-from src.astGenerator import ASTGenerator
-from src.astTypeChecker import TypeChecker
-
-# other modules
-import json
-
-
-class ASTEncoder(json.JSONEncoder):
-    def default(self, obj):
-        if isinstance(obj, ASTNode):
-            # Convert ASTNode objects to dictionaries
-            result = {}
-            # Add class name for reconstruction
-            result["__class__"] = obj.__class__.__name__
-            # Add all attributes
-            for key, value in obj.__dict__.items():
-                result[key] = value
-            return result
-        # Special case for Type objects including VoidType, IntType, etc.
-        elif obj.__class__.__name__ in ['VoidType', 'IntType', 'StringType', 'TilesetType', 
-                                        'TileMapType', 'SpriteType', 'OAMEntryType', 'ListType']:
-            return {"__class__": obj.__class__.__name__}
-        # Let the base class handle other types
-        return super().default(obj)
-=======
 
 class ASTEncoder(json.JSONEncoder):
     def default(self, obj):
@@ -132,7 +94,6 @@
     print("JSON STARTS HERE")
     print(json.dumps(tree, cls=ASTEncoder, indent=4))
     print("JSON ENDS HERE")
->>>>>>> b7788685
 
 
 def read_input_file(input_file: str, p: bool = False):
@@ -211,21 +172,6 @@
     return tree
 
 
-<<<<<<< HEAD
-def print_tree(tree: str) -> None:
-    """Prints the tree in a readable format.
-    
-    Args:
-        tree (str): The tree to print.
-    """
-    
-    print("########### JSON STARTS HERE ###########")
-    print(json.dumps(tree, cls=ASTEncoder, indent=2))
-    print("############ JSON ENDS HERE ############")
-
-
-def main(input_file: str, output_file: str = "out.gb"):
-=======
 def intermediate_representation(taast: ASTNode, p: bool = False):
     """Generates the intermediate representation (IR) from the typed abstract syntax tree (TAST).
     
@@ -318,25 +264,12 @@
 
 
 def main(input_file: str, output_file: str = "out.gb", p: bool = False):
->>>>>>> b7788685
     """main logic for the compiler."""
     
     input_stream: str = read_input_file(input_file, p=p)
     
     # Frontend
     
-<<<<<<< HEAD
-    cst: str = concrete_syntax_tree(input_stream)
-    ast: ASTNode = abstact_syntax_tree(cst)
-    taast: str = typed_abstact_syntax_tree(ast)
-    
-    print("made taast: " + type(taast))
-    
-    # Backend
-    # RGBDS
-    # RGBASM to binary
-    # Cleanup
-=======
     cst = concrete_syntax_tree(input_stream, p=p)
     
     ast = abstact_syntax_tree(cst, p=p)
@@ -354,7 +287,6 @@
     # Compile to binary
         
     compile_rgbasm(rgbasm_code, output_file, p=p)
->>>>>>> b7788685
 
 
 if __name__ == "__main__":
