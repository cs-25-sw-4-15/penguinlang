from IRProgram import *

class CodeGenerator:

    def __init__(self):
        """
        Initialize the code generator.
        """
        pass

    def generate_code(self, ir_program: IRProgram) -> str:
        """
        Generate assembly code from an IR program.
        
        Args:
            ir_program: The IR program to generate code for
            
        Returns:
            A string containing the generated assembly code
        """
        # Initialize the assembly code string
        assembly_code = ""
        
        assembly_code += self.header()

        # Iterate over each instruction in the IR program
        for instruction in ir_program.main_instructions:
            # Convert the instruction to assembly code
            assembly_line = self.generate(instruction)
            # Append the assembly line to the code string
            if assembly_line:
                assembly_code += assembly_line + "\n"

        for procedure in ir_program.procedures.items():
            #add label for procedure
            assembly_code += f"Label{procedure[0]}:"
            for instruction in procedure[1].instructions:
                assembly_line = self.generate(instruction)
                if assembly_line:
                    assembly_code += assembly_line
            

        assembly_code += self.footer()
        
        return assembly_code

    def header(self) -> str:
        """
        Generate the header for the assembly code.
        
        Returns:
            A string containing the header
        """
        return "header"


    def footer(self) -> str:
        """
        Generate the footer for the assembly code.
        
        Returns:
            A string containing the footer
        """
        return "footer" 

    def generate(self, instruction: IRInstruction) -> str:
        class_name = instruction.__class__.__name__
        generator_name = f"generate_{class_name[2:]}"  # Remove the 'IR' prefix
        
        if hasattr(self, generator_name):
            generator = getattr(self, generator_name)
            return generator(instruction)
        else:
            raise ValueError(f"No generator found for instruction type: {class_name}")

    def generate_BinaryOp(self,instruction: IRBinaryOp) -> str:
        # Implementation to be filled in
        returnstr = ""

        # +
        if instruction.op == '+':
            #if register a is already involved
            if instruction.left == 'a' or instruction.right == 'a':
                if instruction.left == 'a':
                    returnstr += f"add {instruction.left}, {instruction.right}\n"
                else:
                    returnstr += f"add {instruction.right}, {instruction.left}\n"
            #Case when a is not involved
            else:
                returnstr += f"ld a, {instruction.left}\n"
                returnstr += f"add a, {instruction.right}\n"
            
            if instruction.dest != 'a':
                returnstr += f"ld {instruction.dest}, a\n"

            return returnstr

        # -
        elif instruction.op == '-':
            #if register a is already involved
            if instruction.left == 'a' or instruction.right == 'a':
                if instruction.left == 'a':
                    returnstr += f"dec {instruction.left}, {instruction.right}\n"
                else:
                    returnstr += f""
                    returnstr += f"dec {instruction.right}, {instruction.left}\n"

            #Case when a is not involved
            else:
                returnstr += f"ld a, {instruction.left}\n"
                returnstr += f"sub a, {instruction.right}\n"
            
            if instruction.dest != 'a':
                returnstr += f"ld {instruction.dest}, a\n"

            return returnstr

        # *
        elif instruction.op == '*':
            """GB DOES NOT HAVE MULTIPLY, USE HELPER FUNCTION IN FOOTER"""
            #PUSH REGISTERS
            #LOAD PARAMS
            #CALL MULTIPLY
            #POP REGISTERS
            #STORE RESULT
            returnstr += f"TEMP MULTIPLY\n"



        # ==
        # !=
        # <
        # >
        # <=
        # >=
        # and
        # or
        # ^
        # & 
        # |
        # <<
        # >>
        
            
        

    def generate_UnaryOp(self,instruction: IRUnaryOp) -> str:
        # Implementation to be filled in
        returnstr = ""

        #~
        if instruction.op == '~':
            returnstr += 'temp'

        #not
        elif instruction.op == 'not':
            returnstr += 'temp'

        return returnstr
        

    def generate_IncBin(self,instruction: IRIncBin) -> str:
        # Implementation to be filled in
        returnstr = ""

        returnstr += f"Label{instruction.varname}Start\n"
        returnstr += f"INCBIN {instruction.filepath}\n"
        returnstr += f"Label{instruction.varname}End\n"

        return returnstr



    def generate_Assign(self,instruction: IRAssign) -> str:
        # Implementation to be filled in
        returnstr = ""
        returnstr += f"ld {instruction.dest}, {instruction.src}\n"
        return returnstr

    def generate_Constant(self,instruction: IRConstant) -> str:
        # Implementation to be filled in
        returnstr = f"ld {instruction.dest}, {instruction.value}"
        return returnstr

    def generate_Load(self,instruction: IRLoad) -> str:
        # Implementation to be filled in
        returnstr = ""
        returnstr += f"ld hl, {instruction.addr}\n"
        returnstr += f"ld a, [hl]\n"
        returnstr += f"ld {instruction.dest}, a\n"
        return returnstr

    def generate_Store(self,instruction: IRStore) -> str:
        # Implementation to be filled in
        returnstr = ""

        returnstr += f"ld a, {instruction.value}\n"
        returnstr += f"ld hl, {instruction.addr}\n"
        returnstr += f"ld [hl], a\n"
        return returnstr


    def generate_Label(self,instruction: IRLabel) -> str:
        # Implementation to be filled in
        returnstr = f"{instruction.name}"
        return returnstr

    def generate_Jump(self,instruction: IRJump) -> str:
        # Implementation to be filled in
        returnstr = f"jp {instruction.label}"
        return returnstr

    def generate_CondJump(self,instruction: IRCondJump) -> str:
        # Implementation to be filled in
        returnstr = ""

    def generate_Call(self,instruction: IRCall) -> str:
        # Implementation to be filled in
        returnstr = ""
        returnstr += f"call PenguinPush\n"
        #Placer variables
        #Call den reele funktion
        #Result er i A
        returnstr += f"call PenguinPop\n"
        return returnstr

    def generate_Return(self,instruction: IRReturn) -> str:
        # Implementation to be filled in
        returnstr = ""

    def generate_IndexedLoad(self,instruction: IRIndexedLoad) -> str:
        # Implementation to be filled in
        returnstr = ""

    def generate_IndexedStore(self, instruction: IRIndexedStore) -> str:
        # Implementation to be filled in
        returnstr = ""

<<<<<<< HEAD
    def generate_HardwareRead(self,instruction: IRHardwareRead) -> str:
=======
    def generate_HardwareLoad(instruction: IRHardwareLoad) -> str:
>>>>>>> 78dda6a3
        # Implementation to be filled in
        returnstr = ""
        returnstr += f"ld a, [{instruction.register}]\n"
        returnstr += f"ld {instruction.dest}, a\n"
        return returnstr

<<<<<<< HEAD
    def generate_HardwareWrite(self,instruction: IRHardwareWrite) -> str:
        # Implementation to be filled in
        returnstr = ""

    def generate_HardwareIndexedRead(self,instruction: IRHardwareIndexedRead) -> str:
        # Implementation to be filled in
        returnstr = ""

    def generate_HardwareIndexedWrite(self,instruction: IRHardwareIndexedWrite) -> str:
=======
    def generate_HardwareStore(instruction: IRHardwareStore) -> str:
        # Implementation to be filled in
        returnstr = ""

    def generate_HardwareIndexedLoad(instruction: IRHardwareIndexedLoad) -> str:
        # Implementation to be filled in
        returnstr = ""

    def generate_HardwareIndexedStore(instruction: IRHardwareIndexedStore) -> str:
>>>>>>> 78dda6a3
        # Implementation to be filled in
        returnstr = ""

    def generate_HardwareCall(self,instruction: IRHardwareCall) -> str:
        # Implementation to be filled in
        returnstr = ""

    def generate_HardwareMemCpy(self,instruction: IRHardwareMemCpy) -> str:
        # Implementation to be filled in
        returnstr = ""

    def generate_ArgLoad(self,instruction: IRArgLoad) -> str:
        # Implementation to be filled in
        returnstr = ""
        return "; Arg was loaded"<|MERGE_RESOLUTION|>--- conflicted
+++ resolved
@@ -236,38 +236,22 @@
         # Implementation to be filled in
         returnstr = ""
 
-<<<<<<< HEAD
-    def generate_HardwareRead(self,instruction: IRHardwareRead) -> str:
-=======
-    def generate_HardwareLoad(instruction: IRHardwareLoad) -> str:
->>>>>>> 78dda6a3
+    def generate_HardwareRead(instruction: IRHardwareRead) -> str:
         # Implementation to be filled in
         returnstr = ""
         returnstr += f"ld a, [{instruction.register}]\n"
         returnstr += f"ld {instruction.dest}, a\n"
         return returnstr
 
-<<<<<<< HEAD
-    def generate_HardwareWrite(self,instruction: IRHardwareWrite) -> str:
-        # Implementation to be filled in
-        returnstr = ""
-
-    def generate_HardwareIndexedRead(self,instruction: IRHardwareIndexedRead) -> str:
-        # Implementation to be filled in
-        returnstr = ""
-
-    def generate_HardwareIndexedWrite(self,instruction: IRHardwareIndexedWrite) -> str:
-=======
-    def generate_HardwareStore(instruction: IRHardwareStore) -> str:
-        # Implementation to be filled in
-        returnstr = ""
-
-    def generate_HardwareIndexedLoad(instruction: IRHardwareIndexedLoad) -> str:
-        # Implementation to be filled in
-        returnstr = ""
-
-    def generate_HardwareIndexedStore(instruction: IRHardwareIndexedStore) -> str:
->>>>>>> 78dda6a3
+    def generate_HardwareWrite(instruction: IRHardwareWrite) -> str:
+        # Implementation to be filled in
+        returnstr = ""
+
+    def generate_HardwareIndexedRead(instruction: IRHardwareIndexedRead) -> str:
+        # Implementation to be filled in
+        returnstr = ""
+
+    def generate_HardwareIndexedWrite(instruction: IRHardwareIndexedWrite) -> str:
         # Implementation to be filled in
         returnstr = ""
 
