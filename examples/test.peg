--- conflicted
+++ resolved
@@ -1,6 +1,2 @@
-<<<<<<< HEAD
-int z; procedure foo() { z = 6; }
-=======
 tileset mytileset = "filepath to file";
-display_tileset0 = mytileset;
->>>>>>> e29da99e
+display_tileset0 = mytileset;